--- conflicted
+++ resolved
@@ -45,11 +45,7 @@
 }
 
 func inLoop(ws *websocket.Conn, errors chan<- error, in chan<- []byte) {
-<<<<<<< HEAD
-	var msg = make([]byte, 1024)
-=======
 	var msg = make([]byte, bufSize)
->>>>>>> b7488928
 
 	for {
 		var n int
